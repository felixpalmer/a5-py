"""
A5
SPDX-License-Identifier: Apache-2.0
Copyright (c) A5 contributors
"""

import math
<<<<<<< HEAD
from typing import cast, Literal, TypedDict
=======
from typing import cast, Literal, TypedDict, Dict
>>>>>>> fc2fec0e
from .coordinate_systems import Radians

# Golden ratio
PHI = (1 + math.sqrt(5)) / 2

TWO_PI = cast(Radians, 2 * math.pi)
TWO_PI_OVER_5 = cast(Radians, 2 * math.pi / 5)
PI_OVER_5 = cast(Radians, math.pi / 5)
PI_OVER_10 = cast(Radians, math.pi / 10)

# Angles between faces
dihedral_angle = cast(Radians, 2 * math.atan(PHI))  # Angle between pentagon faces (radians) = 116.565°
interhedral_angle = cast(Radians, math.pi - dihedral_angle)  # Angle between pentagon faces (radians) = 63.435°
face_edge_angle = cast(Radians, -0.5 * math.pi + math.acos(-1 / math.sqrt(3 - PHI)))  # = 58.28252558853899

# Distance from center to edge of pentagon face
distance_to_edge = PHI - 1
# TODO cleaner derivation?
distance_to_vertex = distance_to_edge / math.cos(PI_OVER_5)

<<<<<<< HEAD
=======
# Warp factor for beta scaling
WARP_FACTOR = 0.5

>>>>>>> fc2fec0e
# Warp factor types and constants
WarpType = Literal['high', 'low']

class WarpFactors(TypedDict):
    BETA_SCALE: float
    RHO_SHIFT: float
    RHO_SCALE: float
    RHO_SCALE2: float

<<<<<<< HEAD
WARP_FACTORS: dict[WarpType, WarpFactors] = {
=======
WARP_FACTORS: Dict[WarpType, WarpFactors] = {
>>>>>>> fc2fec0e
    'high': {
        'BETA_SCALE': 0.5115918059668587,
        'RHO_SHIFT': 0.9461616498962347,
        'RHO_SCALE': 0.04001633808056544,
        'RHO_SCALE2': 0.008305829720486808,
    },
    'low': {
        'BETA_SCALE': 0.5170052913652168,
        'RHO_SHIFT': 0.939689240972851,
        'RHO_SCALE': 0.008891290305379163,
        'RHO_SCALE2': 0.03962853541477156,
    }
}

# Dodecahedron sphere radii (normalized to unit radius for inscribed sphere)
"""
Radius of the inscribed sphere in dodecahedron
"""
R_INSCRIBED = 1.0

"""
Radius of the sphere that touches the dodecahedron's edge midpoints
"""
R_MIDEDGE = math.sqrt(3 - PHI)

"""
Radius of the circumscribed sphere for dodecahedron
"""
R_CIRCUMSCRIBED = math.sqrt(3) * R_MIDEDGE / PHI

__all__ = [
    'PHI',
    'TWO_PI',
    'TWO_PI_OVER_5',
    'PI_OVER_5',
    'PI_OVER_10',
    'dihedral_angle',
    'interhedral_angle',
    'face_edge_angle',
    'distance_to_edge',
    'distance_to_vertex',
<<<<<<< HEAD
=======
    'WARP_FACTOR',
>>>>>>> fc2fec0e
    'WarpType',
    'WarpFactors',
    'WARP_FACTORS',
    'R_INSCRIBED',
    'R_MIDEDGE',
    'R_CIRCUMSCRIBED'
] <|MERGE_RESOLUTION|>--- conflicted
+++ resolved
@@ -5,11 +5,7 @@
 """
 
 import math
-<<<<<<< HEAD
-from typing import cast, Literal, TypedDict
-=======
 from typing import cast, Literal, TypedDict, Dict
->>>>>>> fc2fec0e
 from .coordinate_systems import Radians
 
 # Golden ratio
@@ -30,12 +26,9 @@
 # TODO cleaner derivation?
 distance_to_vertex = distance_to_edge / math.cos(PI_OVER_5)
 
-<<<<<<< HEAD
-=======
 # Warp factor for beta scaling
 WARP_FACTOR = 0.5
 
->>>>>>> fc2fec0e
 # Warp factor types and constants
 WarpType = Literal['high', 'low']
 
@@ -45,11 +38,7 @@
     RHO_SCALE: float
     RHO_SCALE2: float
 
-<<<<<<< HEAD
-WARP_FACTORS: dict[WarpType, WarpFactors] = {
-=======
 WARP_FACTORS: Dict[WarpType, WarpFactors] = {
->>>>>>> fc2fec0e
     'high': {
         'BETA_SCALE': 0.5115918059668587,
         'RHO_SHIFT': 0.9461616498962347,
@@ -91,10 +80,7 @@
     'face_edge_angle',
     'distance_to_edge',
     'distance_to_vertex',
-<<<<<<< HEAD
-=======
     'WARP_FACTOR',
->>>>>>> fc2fec0e
     'WarpType',
     'WarpFactors',
     'WARP_FACTORS',
